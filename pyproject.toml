[build-system]
requires = ["hatchling", "hatch-vcs"]
build-backend = "hatchling.build"

[project]
name = "sunflare"
dynamic = ["version"]
description = "Redsun plugin development toolkit"
readme = "README.md"
requires-python = ">=3.10"
authors = [
  {name = "Jacopo Abramo", email = "jacopo.abramo@gmail.com"}
]
maintainers = [
  {name = "Jacopo Abramo", email = "jacopo.abramo@gmail.com"}
]
classifiers = [
    "Development Status :: 3 - Alpha",
    "Intended Audience :: Developers",
    "Intended Audience :: Science/Research",
    "Topic :: Software Development :: Libraries :: Python Modules",
    "Programming Language :: Python :: Implementation :: CPython",
    "Programming Language :: Python :: 3",
    "Programming Language :: Python :: 3.10",
    "Programming Language :: Python :: 3.11",
    "Programming Language :: Python :: 3.12",
    "Programming Language :: Python :: 3.13",
    "Typing :: Typed",
    "License :: OSI Approved :: Apache Software License",
]
license = {text = "Apache-2.0"}
dependencies = [
    "pyyaml>=6.0.2",
    "bluesky>=1.14.5",
    "attrs>=25.3.0",
    "psygnal>=0.15.0",
    "msgspec>=0.20.0",
    "pyzmq>=27.1.0",
    "typing-extensions>=4.14.0",
]

[dependency-groups]
dev = [
    "sunflare[pyqt]",
<<<<<<< HEAD
    "mypy>=1.19.0",
=======
    "mypy>=1.18.2",
>>>>>>> f76bf01e
    "myst-parser>=4.0.1",
    "ophyd>=1.11.0",
    "pre-commit>=4.3.0",
    "pydata-sphinx-theme>=0.16.1",
    "pytest>=8.4.2",
    "pytest-cov>=7.0.0",
<<<<<<< HEAD
    "ruff>=0.13.3",
    "sphinx>=8.1.3",
    "sphinx-design>=0.6.1",
    "sphinxcontrib-mermaid>=1.0.0",
    "types-pyyaml>=6.0.12.20250516",
=======
    "ruff>=0.14.2",
    "sphinx>=8.1.3",
    "sphinx-design>=0.6.1",
    "sphinxcontrib-mermaid>=1.0.0",
    "types-pyyaml>=6.0.12.20250915",
>>>>>>> f76bf01e
]

[project.optional-dependencies]
pyqt = [
    "magicgui>=0.10.1",
    "pyqt6>=6.9.1",
    "qtpy>=2.4.3",
]
pyside = [
    "magicgui>=0.10.1",
    "pyside6>=6.9.1",
    "qtpy>=2.4.3",
]

[project.urls]
bugs = "https://github.com/redsun-acquisition/sunflare/issues"
changelog = "https://redsun-acquisition.github.io/sunflare/changelog/"
homepage = "https://github.com/redsun-acquisition/sunflare"

[tool.hatch.version]
source = "vcs"

[tool.hatch.build.targets.wheel]
packages = ["src/sunflare"]
exclude = [
    "src/sunflare/docs",
]

[tool.hatch.build.targets.sdist]
include = [
  "src/sunflare/*.py",
  "src/sunflare/docs/**",
  "tests/**",
]

[tool.mypy]
files = "src/**/*.py"
exclude = ["docs", "tests", "build"]
disable_error_code = ["import-untyped", "no-untyped-call"]
pretty = true

# Use strict defaults
strict = true
warn_unreachable = true
warn_no_return = true

[[tool.mypy.overrides]]
# Don't require test functions to include types
module = "tests.*"
disallow_untyped_defs = true

[tool.coverage.run]
source = ["sunflare"]
omit = [
    "tests/conftest.py",
    "src/sunflare/view/**",
]

[tool.pytest.ini_options]
minversion = "6.0"
testpaths = [
    "tests"
]

# https://coverage.readthedocs.io/en/latest/config.html
[tool.coverage.report]
exclude_lines = [
    "@abstractmethod",
    "if TYPE_CHECKING:",
    "@overload",
    "pragma: no cover",
    "except ImportError",
    "except PackageNotFoundError",
    "raise NotImplementedError()",
]

[tool.ruff]
target-version = "py39"
extend-exclude = ["docs"]

[tool.ruff.format]
docstring-code-format = true

[tool.ruff.lint]
extend-select = [
    "D", # enable docstring checks
    "I", # enable imports checks
    "TC", # enable type check imports
    "FA102", # force __future__ imports
] 
ignore = ["D100", "D104"] # https://docs.astral.sh/ruff/rules/undocumented-public-package/
exclude = ["tests/**"]

[tool.ruff.lint.pydocstyle]
convention = "numpy"<|MERGE_RESOLUTION|>--- conflicted
+++ resolved
@@ -42,30 +42,18 @@
 [dependency-groups]
 dev = [
     "sunflare[pyqt]",
-<<<<<<< HEAD
     "mypy>=1.19.0",
-=======
-    "mypy>=1.18.2",
->>>>>>> f76bf01e
     "myst-parser>=4.0.1",
     "ophyd>=1.11.0",
     "pre-commit>=4.3.0",
     "pydata-sphinx-theme>=0.16.1",
     "pytest>=8.4.2",
     "pytest-cov>=7.0.0",
-<<<<<<< HEAD
     "ruff>=0.13.3",
     "sphinx>=8.1.3",
     "sphinx-design>=0.6.1",
     "sphinxcontrib-mermaid>=1.0.0",
     "types-pyyaml>=6.0.12.20250516",
-=======
-    "ruff>=0.14.2",
-    "sphinx>=8.1.3",
-    "sphinx-design>=0.6.1",
-    "sphinxcontrib-mermaid>=1.0.0",
-    "types-pyyaml>=6.0.12.20250915",
->>>>>>> f76bf01e
 ]
 
 [project.optional-dependencies]
